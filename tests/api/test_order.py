import uuid
from datetime import date, timedelta
from unittest.mock import MagicMock, Mock, patch

import graphene
import pytest
from django.core.exceptions import ValidationError
from freezegun import freeze_time

from saleor.graphql.core.enums import ReportingPeriod
<<<<<<< HEAD
from saleor.graphql.order.enums import OrderEventsEmailsEnum
from saleor.graphql.order.mutations.orders import (
    clean_order_cancel, clean_order_capture, clean_refund_payment,
    clean_void_payment)
from saleor.graphql.order.utils import can_finalize_draft_order
from saleor.graphql.payment.enums import PaymentChargeStatusEnum
from saleor.order import OrderEvents, OrderEventsEmails, OrderStatus
from saleor.order.models import Order
from saleor.payment import CustomPaymentChoices
=======
from saleor.graphql.order.mutations.orders import (
    clean_order_cancel,
    clean_order_capture,
    clean_refund_payment,
    try_payment_action,
)
from saleor.graphql.order.utils import validate_draft_order
from saleor.graphql.payment.types import PaymentChargeStatusEnum
from saleor.order import OrderStatus
from saleor.order.events import (
    OrderEvents,
    OrderEventsEmails,
    fulfillment_fulfilled_items_event,
    payment_captured_event,
)
from saleor.order.models import Order, OrderEvent
from saleor.payment import ChargeStatus, CustomPaymentChoices, PaymentError
>>>>>>> e81494c9
from saleor.payment.models import Payment
from saleor.shipping.models import ShippingMethod

from .utils import (
    assert_no_permission, assert_read_only_mode, get_graphql_content)


@pytest.fixture
def orders_query_with_filter():
    query = """
      query ($filter: OrderFilterInput!, ) {
        orders(first: 5, filter:$filter) {
          edges {
            node {
              id
            }
          }
        }
      }
    """
    return query


@pytest.fixture
def draft_orders_query_with_filter():
    query = """
      query ($filter: OrderDraftFilterInput!, ) {
        draftOrders(first: 5, filter:$filter) {
          edges {
            node {
              id
            }
          }
        }
      }
    """
    return query


@pytest.fixture
def orders(customer_user):
    return Order.objects.bulk_create(
        [
            Order(user=customer_user, status=OrderStatus.CANCELED, token=uuid.uuid4()),
            Order(
                user=customer_user, status=OrderStatus.UNFULFILLED, token=uuid.uuid4()
            ),
            Order(
                user=customer_user,
                status=OrderStatus.PARTIALLY_FULFILLED,
                token=uuid.uuid4(),
            ),
            Order(user=customer_user, status=OrderStatus.FULFILLED, token=uuid.uuid4()),
            Order(user=customer_user, status=OrderStatus.DRAFT, token=uuid.uuid4()),
        ]
    )


def test_orderline_query(staff_api_client, permission_manage_orders, fulfilled_order):
    order = fulfilled_order
    query = """
        query OrdersQuery {
            orders(first: 1) {
                edges {
                    node {
                        lines {
                            thumbnail(size: 540) {
                                url
                            }
                            variant {
                                id
                            }
                        }
                    }
                }
            }
        }
    """
    line = order.lines.first()
    line.save()

    staff_api_client.user.user_permissions.add(permission_manage_orders)
    response = staff_api_client.post_graphql(query)
    content = get_graphql_content(response)
    order_data = content["data"]["orders"]["edges"][0]["node"]
    assert (
        "/static/images/placeholder540x540.png"
        in order_data["lines"][0]["thumbnail"]["url"]
    )
    variant_id = graphene.Node.to_global_id("ProductVariant", line.variant.pk)
    assert order_data["lines"][0]["variant"]["id"] == variant_id


def test_order_query(
    staff_api_client, permission_manage_orders, fulfilled_order, shipping_zone
):
    order = fulfilled_order
    query = """
    query OrdersQuery {
        orders(first: 1) {
            edges {
                node {
                    number
                    canFinalize
                    status
                    statusDisplay
                    paymentStatus
                    paymentStatusDisplay
                    userEmail
                    isPaid
                    shippingPrice {
                        gross {
                            amount
                        }
                    }
                    lines {
                        id
                    }
                    fulfillments {
                        fulfillmentOrder
                    }
                    payments{
                        id
                    }
                    subtotal {
                        net {
                            amount
                        }
                    }
                    total {
                        net {
                            amount
                        }
                    }
                    availableShippingMethods {
                        id
                        price {
                            amount
                        }
                        minimumOrderPrice {
                            amount
                            currency
                        }
                        type
                    }
                }
            }
        }
    }
    """
    staff_api_client.user.user_permissions.add(permission_manage_orders)
    response = staff_api_client.post_graphql(query)
    content = get_graphql_content(response)
    order_data = content["data"]["orders"]["edges"][0]["node"]
    assert order_data["number"] == str(order.pk)
    assert order_data["canFinalize"] is True
    assert order_data["status"] == order.status.upper()
    assert order_data["statusDisplay"] == order.get_status_display()
    payment_status = PaymentChargeStatusEnum.get(order.get_payment_status()).name
    assert order_data["paymentStatus"] == payment_status
    payment_status_display = order.get_payment_status_display()
    assert order_data["paymentStatusDisplay"] == payment_status_display
    assert order_data["isPaid"] == order.is_fully_paid()
    assert order_data["userEmail"] == order.user_email
    expected_price = order_data["shippingPrice"]["gross"]["amount"]
    assert expected_price == order.shipping_price.gross.amount
    assert len(order_data["lines"]) == order.lines.count()
    fulfillment = order.fulfillments.first().fulfillment_order
    fulfillment_order = order_data["fulfillments"][0]["fulfillmentOrder"]
    assert fulfillment_order == fulfillment
    assert len(order_data["payments"]) == order.payments.count()

    expected_methods = ShippingMethod.objects.applicable_shipping_methods(
        price=order.get_subtotal().gross.amount,
        weight=order.get_total_weight(),
        country_code=order.shipping_address.country.code,
    )
    assert len(order_data["availableShippingMethods"]) == (expected_methods.count())

    method = order_data["availableShippingMethods"][0]
    expected_method = expected_methods.first()
    assert float(expected_method.price.amount) == method["price"]["amount"]
    assert float(expected_method.minimum_order_price.amount) == (
        method["minimumOrderPrice"]["amount"]
    )
    assert expected_method.type.upper() == method["type"]


def test_order_query_customer(api_client):
    query = """
        query OrdersQuery {
            orders(first: 1) {
                edges {
                    node {
                        id
                    }
                }
            }
        }
    """

    response = api_client.post_graphql(query)
    assert_no_permission(response)


def test_order_query_draft_excluded(staff_api_client, permission_manage_orders, orders):
    query = """
    query OrdersQuery {
        orders(first: 10) {
            edges {
                node {
                    id
                }
            }
        }
    }
    """

    staff_api_client.user.user_permissions.add(permission_manage_orders)
    response = staff_api_client.post_graphql(query)
    edges = get_graphql_content(response)["data"]["orders"]["edges"]

    assert len(edges) == Order.objects.confirmed().count()


def test_draft_order_query(staff_api_client, permission_manage_orders, orders):
    query = """
    query DraftOrdersQuery {
        draftOrders(first: 10) {
            edges {
                node {
                    id
                }
            }
        }
    }
    """

    staff_api_client.user.user_permissions.add(permission_manage_orders)
    response = staff_api_client.post_graphql(query)
    edges = get_graphql_content(response)["data"]["draftOrders"]["edges"]

    assert len(edges) == Order.objects.drafts().count()


def test_nested_order_events_query(
    staff_api_client, permission_manage_orders, fulfilled_order, staff_user
):
    query = """
        query OrdersQuery {
            orders(first: 1) {
                edges {
                    node {
                        events {
                            date
                            type
                            user {
                                email
                            }
                            message
                            email
                            emailType
                            amount
                            quantity
                            composedId
                            orderNumber
                            lines {
                                quantity
                                item
                            }
                            paymentId
                            paymentGateway
                        }
                    }
                }
            }
        }
    """
    line = fulfilled_order.lines.first()

    event = fulfillment_fulfilled_items_event(
        order=fulfilled_order,
        user=staff_user,
        quantities=[line.quantity],
        order_lines=[line],
    )
    event.parameters.update(
        {
            "message": "Example note",
            "email_type": OrderEventsEmails.PAYMENT,
            "amount": "80.00",
            "quantity": "10",
            "composed_id": "10-10",
        }
    )
    event.save()

    staff_api_client.user.user_permissions.add(permission_manage_orders)
    response = staff_api_client.post_graphql(query)
    content = get_graphql_content(response)
    data = content["data"]["orders"]["edges"][0]["node"]["events"][0]
    assert data["message"] == event.parameters["message"]
    assert data["amount"] == float(event.parameters["amount"])
    assert data["emailType"] == "PAYMENT_CONFIRMATION"
    assert data["quantity"] == int(event.parameters["quantity"])
    assert data["composedId"] == event.parameters["composed_id"]
    assert data["user"]["email"] == staff_user.email
    assert data["type"] == "FULFILLMENT_FULFILLED_ITEMS"
    assert data["date"] == event.date.isoformat()
    assert data["orderNumber"] == str(fulfilled_order.pk)
    assert data["lines"] == [{"quantity": line.quantity, "item": str(line)}]
    assert data["paymentId"] is None
    assert data["paymentGateway"] is None


def test_payment_information_order_events_query(
    staff_api_client, permission_manage_orders, order, payment_dummy, staff_user
):
    query = """
        query OrdersQuery {
            orders(first: 1) {
                edges {
                    node {
                        events {
                            type
                            user {
                                email
                            }
                            message
                            email
                            emailType
                            amount
                            quantity
                            composedId
                            orderNumber
                            lines {
                                item
                            }
                            paymentId
                            paymentGateway
                        }
                    }
                }
            }
        }
    """

    amount = order.total.gross.amount

    payment_captured_event(
        order=order, user=staff_user, amount=amount, payment=payment_dummy
    )

    staff_api_client.user.user_permissions.add(permission_manage_orders)
    response = staff_api_client.post_graphql(query)
    content = get_graphql_content(response)
    data = content["data"]["orders"]["edges"][0]["node"]["events"][0]

    assert data["message"] is None
    assert data["amount"] == amount
    assert data["emailType"] is None
    assert data["quantity"] is None
    assert data["composedId"] is None
    assert data["lines"] is None
    assert data["user"]["email"] == staff_user.email
    assert data["type"] == "PAYMENT_CAPTURED"
    assert data["orderNumber"] == str(order.pk)
    assert data["paymentId"] == payment_dummy.token
    assert data["paymentGateway"] == payment_dummy.gateway


def test_non_staff_user_can_only_see_his_order(user_api_client, order):
    query = """
    query OrderQuery($id: ID!) {
        order(id: $id) {
            number
        }
    }
    """
    ID = graphene.Node.to_global_id("Order", order.id)
    variables = {"id": ID}
    response = user_api_client.post_graphql(query, variables)
    content = get_graphql_content(response)
    order_data = content["data"]["order"]
    assert order_data["number"] == str(order.pk)

    order.user = None
    order.save()
    response = user_api_client.post_graphql(query, variables)
    content = get_graphql_content(response)
    order_data = content["data"]["order"]
    assert not order_data


def test_draft_order_create(
    staff_api_client,
    permission_manage_orders,
    staff_user,
    customer_user,
    product_without_shipping,
    shipping_method,
    variant,
    voucher,
    graphql_address_data,
):
    variant_0 = variant
    query = """
    mutation draftCreate(
        $user: ID, $discount: Decimal, $lines: [OrderLineCreateInput],
        $shippingAddress: AddressInput, $shippingMethod: ID, $voucher: ID) {
            draftOrderCreate(
                input: {user: $user, discount: $discount,
                lines: $lines, shippingAddress: $shippingAddress,
                shippingMethod: $shippingMethod, voucher: $voucher}) {
                    errors {
                        field
                        message
                    }
                    order {
                        discountAmount {
                            amount
                        }
                        discountName
                        lines {
                            productName
                            productSku
                            quantity
                        }
                        status
                        voucher {
                            code
                        }

                    }
                }
        }
    """

    # Ensure no events were created yet
    assert not OrderEvent.objects.exists()

    user_id = graphene.Node.to_global_id("User", customer_user.id)
    variant_0_id = graphene.Node.to_global_id("ProductVariant", variant_0.id)
    variant_1 = product_without_shipping.variants.first()
    variant_1.quantity = 2
    variant_1.save()
    variant_1_id = graphene.Node.to_global_id("ProductVariant", variant_1.id)
    discount = "10"
    variant_list = [
        {"variantId": variant_0_id, "quantity": 2},
        {"variantId": variant_1_id, "quantity": 1},
    ]
    shipping_address = graphql_address_data
    shipping_id = graphene.Node.to_global_id("ShippingMethod", shipping_method.id)
    voucher_id = graphene.Node.to_global_id("Voucher", voucher.id)
    variables = {
        "user": user_id,
        "discount": discount,
        "lines": variant_list,
        "shippingAddress": shipping_address,
        "shippingMethod": shipping_id,
        "voucher": voucher_id,
    }
    response = staff_api_client.post_graphql(
<<<<<<< HEAD
        query, variables, permissions=[permission_manage_orders])
    assert_read_only_mode(response)
=======
        query, variables, permissions=[permission_manage_orders]
    )
    content = get_graphql_content(response)
    assert not content["data"]["draftOrderCreate"]["errors"]
    data = content["data"]["draftOrderCreate"]["order"]
    assert data["status"] == OrderStatus.DRAFT.upper()
    assert data["voucher"]["code"] == voucher.code

    order = Order.objects.first()
    assert order.user == customer_user
    # billing address should be copied
    assert order.billing_address.pk != customer_user.default_billing_address.pk
    assert (
        order.billing_address.as_data()
        == customer_user.default_billing_address.as_data()
    )
    assert order.shipping_method == shipping_method
    assert order.shipping_address.first_name == graphql_address_data["firstName"]

    # Ensure the correct event was created
    created_draft_event = OrderEvent.objects.get(type=OrderEvents.DRAFT_CREATED)
    assert created_draft_event.user == staff_user
    assert created_draft_event.parameters == {}
>>>>>>> e81494c9


def test_draft_order_update(
    staff_api_client, permission_manage_orders, order_with_lines
):
    order = order_with_lines
    query = """
        mutation draftUpdate($id: ID!, $email: String) {
            draftOrderUpdate(id: $id, input: {userEmail: $email}) {
                errors {
                    field
                    message
                }
                order {
                    userEmail
                }
            }
        }
        """
    email = "not_default@example.com"
    order_id = graphene.Node.to_global_id("Order", order.id)
    variables = {"id": order_id, "email": email}
    response = staff_api_client.post_graphql(
<<<<<<< HEAD
        query, variables, permissions=[permission_manage_orders])
    assert_read_only_mode(response)
=======
        query, variables, permissions=[permission_manage_orders]
    )
    content = get_graphql_content(response)
    data = content["data"]["draftOrderUpdate"]["order"]
    assert data["userEmail"] == email


def test_draft_order_update_doing_nothing_generates_no_events(
    staff_api_client, permission_manage_orders, order_with_lines
):
    assert not OrderEvent.objects.exists()

    query = """
        mutation draftUpdate($id: ID!) {
            draftOrderUpdate(id: $id, input: {}) {
                errors {
                    field
                    message
                }
            }
        }
        """
    order_id = graphene.Node.to_global_id("Order", order_with_lines.id)
    response = staff_api_client.post_graphql(
        query, {"id": order_id}, permissions=[permission_manage_orders]
    )
    get_graphql_content(response)

    # Ensure not event was created
    assert not OrderEvent.objects.exists()
>>>>>>> e81494c9


def test_draft_order_delete(
    staff_api_client, permission_manage_orders, order_with_lines
):
    order = order_with_lines
    query = """
        mutation draftDelete($id: ID!) {
            draftOrderDelete(id: $id) {
                order {
                    id
                }
            }
        }
        """
<<<<<<< HEAD
    order_id = graphene.Node.to_global_id('Order', order.id)
    variables = {'id': order_id}
    response = staff_api_client.post_graphql(
        query, variables, permissions=[permission_manage_orders])
    assert_read_only_mode(response)
=======
    order_id = graphene.Node.to_global_id("Order", order.id)
    variables = {"id": order_id}
    staff_api_client.post_graphql(
        query, variables, permissions=[permission_manage_orders]
    )
    with pytest.raises(order._meta.model.DoesNotExist):
        order.refresh_from_db()
>>>>>>> e81494c9


ORDER_CAN_FINALIZE_QUERY = """
    query OrderQuery($id: ID!){
        order(id: $id){
            canFinalize
        }
    }
"""


def test_can_finalize_order(
    staff_api_client, permission_manage_orders, order_with_lines
):
    order_id = graphene.Node.to_global_id("Order", order_with_lines.id)
    variables = {"id": order_id}
    staff_api_client.user.user_permissions.add(permission_manage_orders)
    response = staff_api_client.post_graphql(ORDER_CAN_FINALIZE_QUERY, variables)
    content = get_graphql_content(response)
    assert content["data"]["order"]["canFinalize"] is True


def test_can_finalize_order_no_order_lines(
    staff_api_client, permission_manage_orders, order
):
    order_id = graphene.Node.to_global_id("Order", order.id)
    variables = {"id": order_id}
    staff_api_client.user.user_permissions.add(permission_manage_orders)
    response = staff_api_client.post_graphql(ORDER_CAN_FINALIZE_QUERY, variables)
    content = get_graphql_content(response)
    assert content["data"]["order"]["canFinalize"] is False


def test_can_finalize_draft_order(order_with_lines):
    # should not raise any errors
    validate_draft_order(order_with_lines)


def test_can_finalize_draft_order_wrong_shipping(order_with_lines):
    order = order_with_lines
    shipping_zone = order.shipping_method.shipping_zone
    shipping_zone.countries = ["DE"]
    shipping_zone.save()
    assert order.shipping_address.country.code not in shipping_zone.countries
    with pytest.raises(ValidationError) as e:
        validate_draft_order(order)
    msg = "Shipping method is not valid for chosen shipping address"
    assert e.value.error_dict["shipping"][0].message == msg


def test_can_finalize_draft_order_no_order_lines(order):
    with pytest.raises(ValidationError) as e:
        validate_draft_order(order)
    msg = "Could not create order without any products."
    assert e.value.error_dict["lines"][0].message == msg


def test_can_finalize_draft_order_non_existing_variant(order_with_lines):
    order = order_with_lines
    line = order.lines.first()
    variant = line.variant
    variant.delete()
    line.refresh_from_db()
    assert line.variant is None

    with pytest.raises(ValidationError) as e:
        validate_draft_order(order)
    msg = "Could not create orders with non-existing products."
    assert e.value.error_dict["lines"][0].message == msg


def test_draft_order_complete(
    staff_api_client, permission_manage_orders, staff_user, draft_order
):
    order = draft_order
    query = """
        mutation draftComplete($id: ID!) {
            draftOrderComplete(id: $id) {
                order {
                    status
                }
            }
        }
        """

    # Ensure no events were created
    assert not OrderEvent.objects.exists()

    line_1, line_2 = order.lines.order_by("-quantity").all()
    line_1.quantity = 1
    line_1.save(update_fields=["quantity"])
    assert line_1.variant.quantity_available >= line_1.quantity
    assert line_2.variant.quantity_available < line_2.quantity

    order_id = graphene.Node.to_global_id("Order", order.id)
    variables = {"id": order_id}
    response = staff_api_client.post_graphql(
<<<<<<< HEAD
        query, variables, permissions=[permission_manage_orders])
    assert_read_only_mode(response)
=======
        query, variables, permissions=[permission_manage_orders]
    )
    content = get_graphql_content(response)
    data = content["data"]["draftOrderComplete"]["order"]
    order.refresh_from_db()
    assert data["status"] == order.status.upper()
    draft_placed_event, missing_stock_event = OrderEvent.objects.all()

    assert missing_stock_event.user == staff_user
    assert missing_stock_event.type == OrderEvents.OVERSOLD_ITEMS
    assert missing_stock_event.parameters == {"oversold_items": [str(line_2)]}

    assert draft_placed_event.user == staff_user
    assert draft_placed_event.type == OrderEvents.PLACED_FROM_DRAFT
    assert draft_placed_event.parameters == {}
>>>>>>> e81494c9


def test_draft_order_complete_existing_user_email_updates_user_field(
    staff_api_client, draft_order, customer_user, permission_manage_orders
):
    order = draft_order
    order.user_email = customer_user.email
    order.user = None
    order.save()
    query = """
        mutation draftComplete($id: ID!) {
            draftOrderComplete(id: $id) {
                order {
                    status
                }
            }
        }
        """
    order_id = graphene.Node.to_global_id("Order", order.id)
    variables = {"id": order_id}
    response = staff_api_client.post_graphql(
<<<<<<< HEAD
        query, variables, permissions=[permission_manage_orders])
    assert_read_only_mode(response)
=======
        query, variables, permissions=[permission_manage_orders]
    )
    content = get_graphql_content(response)
    assert "errors" not in content
    order.refresh_from_db()
    assert order.user == customer_user
>>>>>>> e81494c9


def test_draft_order_complete_anonymous_user_email_sets_user_field_null(
    staff_api_client, draft_order, permission_manage_orders
):
    order = draft_order
    order.user_email = "anonymous@example.com"
    order.user = None
    order.save()
    query = """
        mutation draftComplete($id: ID!) {
            draftOrderComplete(id: $id) {
                order {
                    status
                }
            }
        }
        """
    order_id = graphene.Node.to_global_id("Order", order.id)
    variables = {"id": order_id}
    response = staff_api_client.post_graphql(
<<<<<<< HEAD
        query, variables, permissions=[permission_manage_orders])
    assert_read_only_mode(response)
=======
        query, variables, permissions=[permission_manage_orders]
    )
    content = get_graphql_content(response)
    assert "errors" not in content
    order.refresh_from_db()
    assert order.user is None
>>>>>>> e81494c9


def test_draft_order_complete_anonymous_user_no_email(
    staff_api_client, draft_order, permission_manage_orders
):
    order = draft_order
    order.user_email = ""
    order.user = None
    order.save()
    query = """
        mutation draftComplete($id: ID!) {
            draftOrderComplete(id: $id) {
                order {
                    status
                }
                errors {
                    field
                    message
                }
            }
        }
        """
    order_id = graphene.Node.to_global_id("Order", order.id)
    variables = {"id": order_id}
    response = staff_api_client.post_graphql(
<<<<<<< HEAD
        query, variables, permissions=[permission_manage_orders])
    assert_read_only_mode(response)
=======
        query, variables, permissions=[permission_manage_orders]
    )
    content = get_graphql_content(response)
    data = content["data"]["draftOrderComplete"]["order"]
    assert data["status"] == OrderStatus.UNFULFILLED.upper()
>>>>>>> e81494c9


DRAFT_ORDER_LINES_CREATE_MUTATION = """
    mutation DraftOrderLinesCreate($orderId: ID!, $variantId: ID!, $quantity: Int!) {
        draftOrderLinesCreate(id: $orderId,
                input: [{variantId: $variantId, quantity: $quantity}]) {

            errors {
                field
                message
            }
            orderLines {
                id
                quantity
                productSku
            }
            order {
                total {
                    gross {
                        amount
                    }
                }
            }
        }
    }
"""


def test_draft_order_lines_create(
    draft_order, permission_manage_orders, staff_api_client
):
    query = DRAFT_ORDER_LINES_CREATE_MUTATION
    order = draft_order
    line = order.lines.first()
    variant = line.variant
    old_quantity = line.quantity
    quantity = 1
    order_id = graphene.Node.to_global_id("Order", order.id)
    variant_id = graphene.Node.to_global_id("ProductVariant", variant.id)
    variables = {"orderId": order_id, "variantId": variant_id, "quantity": quantity}

    # assign permissions
    staff_api_client.user.user_permissions.add(permission_manage_orders)
    response = staff_api_client.post_graphql(query, variables)
<<<<<<< HEAD
    assert_read_only_mode(response)
=======
    content = get_graphql_content(response)
    data = content["data"]["draftOrderLinesCreate"]
    assert data["orderLines"][0]["productSku"] == variant.sku
    assert data["orderLines"][0]["quantity"] == old_quantity + quantity

    # mutation should fail when quantity is lower than 1
    variables = {"orderId": order_id, "variantId": variant_id, "quantity": 0}
    response = staff_api_client.post_graphql(query, variables)
    content = get_graphql_content(response)
    data = content["data"]["draftOrderLinesCreate"]
    assert data["errors"]
    assert data["errors"][0]["field"] == "quantity"
>>>>>>> e81494c9


def test_require_draft_order_when_creating_lines(
    order_with_lines, staff_api_client, permission_manage_orders
):
    query = DRAFT_ORDER_LINES_CREATE_MUTATION
    order = order_with_lines
    line = order.lines.first()
    variant = line.variant
    order_id = graphene.Node.to_global_id("Order", order.id)
    variant_id = graphene.Node.to_global_id("ProductVariant", variant.id)
    variables = {"orderId": order_id, "variantId": variant_id, "quantity": 1}
    response = staff_api_client.post_graphql(
        query, variables, permissions=[permission_manage_orders]
    )
    content = get_graphql_content(response)
<<<<<<< HEAD
    assert_read_only_mode(response)
=======
    data = content["data"]["draftOrderLinesCreate"]
    assert data["errors"]
>>>>>>> e81494c9


DRAFT_ORDER_LINE_UPDATE_MUTATION = """
    mutation DraftOrderLineUpdate($lineId: ID!, $quantity: Int!) {
        draftOrderLineUpdate(id: $lineId, input: {quantity: $quantity}) {
            errors {
                field
                message
            }
            orderLine {
                id
                quantity
            }
            order {
                total {
                    gross {
                        amount
                    }
                }
            }
        }
    }
"""


def test_draft_order_line_update(
    draft_order, permission_manage_orders, staff_api_client, staff_user
):
    query = DRAFT_ORDER_LINE_UPDATE_MUTATION
    order = draft_order
    line = order.lines.first()
    new_quantity = 1
    removed_quantity = 2
    line_id = graphene.Node.to_global_id("OrderLine", line.id)
    variables = {"lineId": line_id, "quantity": new_quantity}

    # Ensure the line has the expected quantity
    assert line.quantity == 3

    # No event should exist yet
    assert not OrderEvent.objects.exists()

    # assign permissions
    staff_api_client.user.user_permissions.add(permission_manage_orders)
    response = staff_api_client.post_graphql(query, variables)
<<<<<<< HEAD
    assert_read_only_mode(response)
=======
    content = get_graphql_content(response)
    data = content["data"]["draftOrderLineUpdate"]
    assert data["orderLine"]["quantity"] == new_quantity

    removed_items_event = OrderEvent.objects.last()  # type: OrderEvent
    assert removed_items_event.type == OrderEvents.DRAFT_REMOVED_PRODUCTS
    assert removed_items_event.user == staff_user
    assert removed_items_event.parameters == {
        "lines": [{"quantity": removed_quantity, "item": str(line)}]
    }

    # mutation should fail when quantity is lower than 1
    variables = {"lineId": line_id, "quantity": 0}
    response = staff_api_client.post_graphql(query, variables)
    content = get_graphql_content(response)
    data = content["data"]["draftOrderLineUpdate"]
    assert data["errors"]
    assert data["errors"][0]["field"] == "quantity"
>>>>>>> e81494c9


def test_require_draft_order_when_updating_lines(
    order_with_lines, staff_api_client, permission_manage_orders
):
    query = DRAFT_ORDER_LINE_UPDATE_MUTATION
    order = order_with_lines
    line = order.lines.first()
    line_id = graphene.Node.to_global_id("OrderLine", line.id)
    variables = {"lineId": line_id, "quantity": 1}
    response = staff_api_client.post_graphql(
<<<<<<< HEAD
        query, variables, permissions=[permission_manage_orders])
    assert_read_only_mode(response)
=======
        query, variables, permissions=[permission_manage_orders]
    )
    content = get_graphql_content(response)
    data = content["data"]["draftOrderLineUpdate"]
    assert data["errors"]
>>>>>>> e81494c9


DRAFT_ORDER_LINE_DELETE_MUTATION = """
    mutation DraftOrderLineDelete($id: ID!) {
        draftOrderLineDelete(id: $id) {
            errors {
                field
                message
            }
            orderLine {
                id
            }
            order {
                id
            }
        }
    }
"""


def test_draft_order_line_remove(
    draft_order, permission_manage_orders, staff_api_client
):
    query = DRAFT_ORDER_LINE_DELETE_MUTATION
    order = draft_order
    line = order.lines.first()
    line_id = graphene.Node.to_global_id("OrderLine", line.id)
    variables = {"id": line_id}

    response = staff_api_client.post_graphql(
<<<<<<< HEAD
        query, variables, permissions=[permission_manage_orders])
    assert_read_only_mode(response)
=======
        query, variables, permissions=[permission_manage_orders]
    )
    content = get_graphql_content(response)
    data = content["data"]["draftOrderLineDelete"]
    assert data["orderLine"]["id"] == line_id
    assert line not in order.lines.all()
>>>>>>> e81494c9


def test_require_draft_order_when_removing_lines(
    staff_api_client, order_with_lines, permission_manage_orders
):
    query = DRAFT_ORDER_LINE_DELETE_MUTATION
    order = order_with_lines
    line = order.lines.first()
    line_id = graphene.Node.to_global_id("OrderLine", line.id)
    variables = {"id": line_id}
    response = staff_api_client.post_graphql(
<<<<<<< HEAD
        query, variables, permissions=[permission_manage_orders])
    assert_read_only_mode(response)
=======
        query, variables, permissions=[permission_manage_orders]
    )
    content = get_graphql_content(response)
    data = content["data"]["draftOrderLineDelete"]
    assert data["errors"]
>>>>>>> e81494c9


def test_order_update(
    staff_api_client, permission_manage_orders, order_with_lines, graphql_address_data
):
    order = order_with_lines
    order.user = None
    order.save()
    query = """
        mutation orderUpdate(
        $id: ID!, $email: String, $address: AddressInput) {
            orderUpdate(
                id: $id, input: {
                    userEmail: $email,
                    shippingAddress: $address,
                    billingAddress: $address}) {
                errors {
                    field
                    message
                }
                order {
                    userEmail
                }
            }
        }
        """
    email = "not_default@example.com"
    assert not order.user_email == email
    assert not order.shipping_address.first_name == graphql_address_data["firstName"]
    assert not order.billing_address.last_name == graphql_address_data["lastName"]
    order_id = graphene.Node.to_global_id("Order", order.id)
    variables = {"id": order_id, "email": email, "address": graphql_address_data}
    response = staff_api_client.post_graphql(
<<<<<<< HEAD
        query, variables, permissions=[permission_manage_orders])
    assert_read_only_mode(response)
=======
        query, variables, permissions=[permission_manage_orders]
    )
    content = get_graphql_content(response)
    assert not content["data"]["orderUpdate"]["errors"]
    data = content["data"]["orderUpdate"]["order"]
    assert data["userEmail"] == email

    order.refresh_from_db()
    order.shipping_address.refresh_from_db()
    order.billing_address.refresh_from_db()
    assert order.shipping_address.first_name == graphql_address_data["firstName"]
    assert order.billing_address.last_name == graphql_address_data["lastName"]
    assert order.user_email == email
    assert order.user is None
>>>>>>> e81494c9


def test_order_update_anonymous_user_no_user_email(
    staff_api_client, order_with_lines, permission_manage_orders, graphql_address_data
):
    order = order_with_lines
    order.user = None
    order.save()
    query = """
            mutation orderUpdate(
            $id: ID!, $address: AddressInput) {
                orderUpdate(
                    id: $id, input: {
                        shippingAddress: $address,
                        billingAddress: $address}) {
                    errors {
                        field
                        message
                    }
                    order {
                        id
                        status
                    }
                }
            }
            """
    first_name = "Test fname"
    last_name = "Test lname"
    order_id = graphene.Node.to_global_id("Order", order.id)
    variables = {"id": order_id, "address": graphql_address_data}
    response = staff_api_client.post_graphql(
        query, variables, permissions=[permission_manage_orders]
    )
    content = get_graphql_content(response)
<<<<<<< HEAD
    assert_read_only_mode(response)
=======
    order.shipping_address.refresh_from_db()
    order.billing_address.refresh_from_db()
    assert order.shipping_address.first_name != first_name
    assert order.billing_address.last_name != last_name
    data = content["data"]["orderUpdate"]["order"]
    assert data["status"] == OrderStatus.DRAFT.upper()
>>>>>>> e81494c9


def test_order_update_user_email_existing_user(
    staff_api_client,
    order_with_lines,
    customer_user,
    permission_manage_orders,
    graphql_address_data,
):
    order = order_with_lines
    order.user = None
    order.save()
    query = """
        mutation orderUpdate(
        $id: ID!, $email: String, $address: AddressInput) {
            orderUpdate(
                id: $id, input: {
                    userEmail: $email, shippingAddress: $address,
                    billingAddress: $address}) {
                errors {
                    field
                    message
                }
                order {
                    userEmail
                }
            }
        }
        """
    email = customer_user.email
    order_id = graphene.Node.to_global_id("Order", order.id)
    variables = {"id": order_id, "address": graphql_address_data, "email": email}
    response = staff_api_client.post_graphql(
<<<<<<< HEAD
        query, variables, permissions=[permission_manage_orders])
    assert_read_only_mode(response)
=======
        query, variables, permissions=[permission_manage_orders]
    )
    content = get_graphql_content(response)
    assert not content["data"]["orderUpdate"]["errors"]
    data = content["data"]["orderUpdate"]["order"]
    assert data["userEmail"] == email

    order.refresh_from_db()
    order.shipping_address.refresh_from_db()
    order.billing_address.refresh_from_db()
    assert order.shipping_address.first_name == graphql_address_data["firstName"]
    assert order.billing_address.last_name == graphql_address_data["lastName"]
    assert order.user_email == email
    assert order.user == customer_user
>>>>>>> e81494c9


def test_order_add_note(
    staff_api_client, permission_manage_orders, order_with_lines, staff_user
):
    order = order_with_lines
    query = """
        mutation addNote($id: ID!, $message: String) {
            orderAddNote(order: $id, input: {message: $message}) {
                errors {
                    field
                    message
                }
                order {
                    id
                }
                event {
                    user {
                        email
                    }
                    message
                }
            }
        }
    """
    assert not order.events.all()
    order_id = graphene.Node.to_global_id("Order", order.id)
    message = "nuclear note"
    variables = {"id": order_id, "message": message}
    response = staff_api_client.post_graphql(
<<<<<<< HEAD
        query, variables, permissions=[permission_manage_orders])
    assert_read_only_mode(response)
=======
        query, variables, permissions=[permission_manage_orders]
    )
    content = get_graphql_content(response)
    data = content["data"]["orderAddNote"]

    assert data["order"]["id"] == order_id
    assert data["event"]["user"]["email"] == staff_user.email
    assert data["event"]["message"] == message

    event = order.events.get()
    assert event.type == OrderEvents.NOTE_ADDED
    assert event.user == staff_user
    assert event.parameters == {"message": message}
>>>>>>> e81494c9


CANCEL_ORDER_QUERY = """
    mutation cancelOrder($id: ID!, $restock: Boolean!) {
        orderCancel(id: $id, restock: $restock) {
            order {
                status
            }
        }
    }
"""


def test_order_cancel_and_restock(
    staff_api_client, permission_manage_orders, order_with_lines
):
    order = order_with_lines
    query = CANCEL_ORDER_QUERY
    order_id = graphene.Node.to_global_id("Order", order.id)
    restock = True
    quantity = order.get_total_quantity()
    variables = {"id": order_id, "restock": restock}
    response = staff_api_client.post_graphql(
<<<<<<< HEAD
        query, variables, permissions=[permission_manage_orders])
    assert_read_only_mode(response)
=======
        query, variables, permissions=[permission_manage_orders]
    )
    content = get_graphql_content(response)
    data = content["data"]["orderCancel"]["order"]
    order.refresh_from_db()
    order_event = order.events.last()
    assert order_event.parameters["quantity"] == quantity
    assert order_event.type == OrderEvents.FULFILLMENT_RESTOCKED_ITEMS
    assert data["status"] == order.status.upper()
>>>>>>> e81494c9


def test_order_cancel(staff_api_client, permission_manage_orders, order_with_lines):
    order = order_with_lines
    query = CANCEL_ORDER_QUERY
    order_id = graphene.Node.to_global_id("Order", order.id)
    restock = False
    variables = {"id": order_id, "restock": restock}
    response = staff_api_client.post_graphql(
<<<<<<< HEAD
        query, variables, permissions=[permission_manage_orders])
    assert_read_only_mode(response)
=======
        query, variables, permissions=[permission_manage_orders]
    )
    content = get_graphql_content(response)
    data = content["data"]["orderCancel"]["order"]
    order.refresh_from_db()
    order_event = order.events.last()
    assert order_event.type == OrderEvents.CANCELED
    assert data["status"] == order.status.upper()
>>>>>>> e81494c9


def test_order_capture(
    staff_api_client, permission_manage_orders, payment_txn_preauth, staff_user
):
    order = payment_txn_preauth.order
    query = """
        mutation captureOrder($id: ID!, $amount: Decimal!) {
            orderCapture(id: $id, amount: $amount) {
                order {
                    paymentStatus
                    paymentStatusDisplay
                    isPaid
                    totalCaptured {
                        amount
                    }
                }
            }
        }
    """
    order_id = graphene.Node.to_global_id("Order", order.id)
    amount = float(payment_txn_preauth.total)
    variables = {"id": order_id, "amount": amount}
    response = staff_api_client.post_graphql(
<<<<<<< HEAD
        query, variables, permissions=[permission_manage_orders])
    assert_read_only_mode(response)
=======
        query, variables, permissions=[permission_manage_orders]
    )
    content = get_graphql_content(response)
    data = content["data"]["orderCapture"]["order"]
    order.refresh_from_db()
    assert data["paymentStatus"] == PaymentChargeStatusEnum.FULLY_CHARGED.name
    payment_status_display = dict(ChargeStatus.CHOICES).get(ChargeStatus.FULLY_CHARGED)
    assert data["paymentStatusDisplay"] == payment_status_display
    assert data["isPaid"]
    assert data["totalCaptured"]["amount"] == float(amount)

    event_order_paid = order.events.first()
    assert event_order_paid.type == OrderEvents.ORDER_FULLY_PAID
    assert event_order_paid.user is None

    event_email_sent, event_captured = list(order.events.all())[-2:]
    assert event_email_sent.user is None
    assert event_email_sent.parameters == {
        "email": order.user_email,
        "email_type": OrderEventsEmails.PAYMENT,
    }
    assert event_captured.type == OrderEvents.PAYMENT_CAPTURED
    assert event_captured.user == staff_user
    assert event_captured.parameters == {
        "amount": str(amount),
        "payment_gateway": "dummy",
        "payment_id": "",
    }
>>>>>>> e81494c9


def test_paid_order_mark_as_paid(
    staff_api_client, permission_manage_orders, payment_txn_preauth
):
    order = payment_txn_preauth.order
    query = """
            mutation markPaid($id: ID!) {
                orderMarkAsPaid(id: $id) {
                    errors {
                        field
                        message
                    }
                    order {
                        isPaid
                    }
                }
            }
        """
    order_id = graphene.Node.to_global_id("Order", order.id)
    variables = {"id": order_id}
    response = staff_api_client.post_graphql(
<<<<<<< HEAD
        query, variables, permissions=[permission_manage_orders])
    assert_read_only_mode(response)
=======
        query, variables, permissions=[permission_manage_orders]
    )
    content = get_graphql_content(response)
    errors = content["data"]["orderMarkAsPaid"]["errors"]
    msg = "Orders with payments can not be manually marked as paid."
    assert errors[0]["message"] == msg
    assert errors[0]["field"] == "payment"
>>>>>>> e81494c9


def test_order_mark_as_paid(
    staff_api_client, permission_manage_orders, order_with_lines, staff_user
):
    order = order_with_lines
    query = """
            mutation markPaid($id: ID!) {
                orderMarkAsPaid(id: $id) {
                    errors {
                        field
                        message
                    }
                    order {
                        isPaid
                    }
                }
            }
        """
    assert not order.is_fully_paid()
    order_id = graphene.Node.to_global_id("Order", order.id)
    variables = {"id": order_id}
    response = staff_api_client.post_graphql(
<<<<<<< HEAD
        query, variables, permissions=[permission_manage_orders])
    assert_read_only_mode(response)
=======
        query, variables, permissions=[permission_manage_orders]
    )
    content = get_graphql_content(response)
    data = content["data"]["orderMarkAsPaid"]["order"]
    order.refresh_from_db()
    assert data["isPaid"] is True is order.is_fully_paid()

    event_order_paid = order.events.first()
    assert event_order_paid.type == OrderEvents.ORDER_MARKED_AS_PAID
    assert event_order_paid.user == staff_user
>>>>>>> e81494c9


ORDER_VOID = """
    mutation voidOrder($id: ID!) {
        orderVoid(id: $id) {
            order {
                paymentStatus
                paymentStatusDisplay
            }
            errors {
                field
                message
            }
        }
    }
"""


def test_order_void(
    staff_api_client, permission_manage_orders, payment_txn_preauth, staff_user
):
    order = payment_txn_preauth.order
    order_id = graphene.Node.to_global_id("Order", order.id)
    variables = {"id": order_id}
    response = staff_api_client.post_graphql(
<<<<<<< HEAD
        query, variables, permissions=[permission_manage_orders])
    assert_read_only_mode(response)
=======
        ORDER_VOID, variables, permissions=[permission_manage_orders]
    )
    content = get_graphql_content(response)
    data = content["data"]["orderVoid"]["order"]
    assert data["paymentStatus"] == PaymentChargeStatusEnum.NOT_CHARGED.name
    payment_status_display = dict(ChargeStatus.CHOICES).get(ChargeStatus.NOT_CHARGED)
    assert data["paymentStatusDisplay"] == payment_status_display
    event_payment_voided = order.events.last()
    assert event_payment_voided.type == OrderEvents.PAYMENT_VOIDED
    assert event_payment_voided.user == staff_user
>>>>>>> e81494c9


def test_order_void_payment_error(
    staff_api_client, permission_manage_orders, payment_txn_preauth
):
    msg = "error has happened"
    order = payment_txn_preauth.order
    order_id = graphene.Node.to_global_id("Order", order.id)
    variables = {"id": order_id}
    with patch(
        "saleor.graphql.order.mutations.orders.gateway_void",
        side_effect=ValueError(msg),
    ):
        response = staff_api_client.post_graphql(
            ORDER_VOID, variables, permissions=[permission_manage_orders]
        )
        content = get_graphql_content(response)
        errors = content["data"]["orderVoid"]["errors"]
        assert errors[0]["field"] == "payment"
        assert errors[0]["message"] == msg


def test_order_refund(staff_api_client, permission_manage_orders, payment_txn_captured):
    order = payment_txn_captured.order
    query = """
        mutation refundOrder($id: ID!, $amount: Decimal!) {
            orderRefund(id: $id, amount: $amount) {
                order {
                    paymentStatus
                    paymentStatusDisplay
                    isPaid
                    status
                }
            }
        }
    """
    order_id = graphene.Node.to_global_id("Order", order.id)
    amount = float(payment_txn_captured.total)
    variables = {"id": order_id, "amount": amount}
    response = staff_api_client.post_graphql(
<<<<<<< HEAD
        query, variables, permissions=[permission_manage_orders])
    assert_read_only_mode(response)
=======
        query, variables, permissions=[permission_manage_orders]
    )
    content = get_graphql_content(response)
    data = content["data"]["orderRefund"]["order"]
    order.refresh_from_db()
    assert data["status"] == order.status.upper()
    assert data["paymentStatus"] == PaymentChargeStatusEnum.FULLY_REFUNDED.name
    payment_status_display = dict(ChargeStatus.CHOICES).get(ChargeStatus.FULLY_REFUNDED)
    assert data["paymentStatusDisplay"] == payment_status_display
    assert data["isPaid"] is False

    order_event = order.events.last()
    assert order_event.parameters["amount"] == str(amount)
    assert order_event.type == OrderEvents.PAYMENT_REFUNDED
>>>>>>> e81494c9


@pytest.mark.parametrize(
    "requires_amount, mutation_name",
    ((True, "orderRefund"), (False, "orderVoid"), (True, "orderCapture")),
)
def test_clean_payment_without_payment_associated_to_order(
    staff_api_client, permission_manage_orders, order, requires_amount, mutation_name
):

    assert not OrderEvent.objects.exists()

    additional_arguments = ", amount: 2" if requires_amount else ""
    query = """
        mutation %(mutationName)s($id: ID!) {
          %(mutationName)s(id: $id %(args)s) {
            errors {
              field
              message
            }
          }
        }
    """ % {
        "mutationName": mutation_name,
        "args": additional_arguments,
    }

    order_id = graphene.Node.to_global_id("Order", order.id)
    variables = {"id": order_id}
    response = staff_api_client.post_graphql(
        query, variables, permissions=[permission_manage_orders]
    )
    errors = get_graphql_content(response)["data"][mutation_name].get("errors")

    message = "There's no payment associated with the order."

    assert errors, "expected an error"
    assert errors == [{"field": "payment", "message": message}]
    assert not OrderEvent.objects.exists()


def test_try_payment_action_generates_event(order, staff_user, payment_dummy):
    message = "The payment did a oopsie!"
    assert not OrderEvent.objects.exists()

    def _test_operation():
        raise PaymentError(message)

    with pytest.raises(ValidationError, message={"payment": message}):
        try_payment_action(
            order=order, user=staff_user, payment=payment_dummy, func=_test_operation
        )

    error_event = OrderEvent.objects.get()  # type: OrderEvent
    assert error_event.type == OrderEvents.PAYMENT_FAILED
    assert error_event.user == staff_user
    assert error_event.parameters == {
        "message": message,
        "gateway": payment_dummy.gateway,
        "payment_id": payment_dummy.token,
    }


def test_clean_order_refund_payment():
    payment = MagicMock(spec=Payment)
    payment.gateway = CustomPaymentChoices.MANUAL
    Mock(spec="string")
    with pytest.raises(ValidationError) as e:
        clean_refund_payment(payment)
    msg = "Manual payments can not be refunded."
    assert e.value.error_dict["payment"][0].message == msg


def test_clean_order_capture():
    with pytest.raises(ValidationError) as e:
        clean_order_capture(None)
    msg = "There's no payment associated with the order."
    assert e.value.error_dict["payment"][0].message == msg


def test_clean_order_cancel(order):
    # Shouldn't raise any errors
    clean_order_cancel(order)

    order.status = OrderStatus.DRAFT
    order.save()

    with pytest.raises(ValidationError) as e:
        clean_order_cancel(order)
    msg = "This order can't be canceled."
    assert e.value.error_dict["order"][0].message == msg


ORDER_UPDATE_SHIPPING_QUERY = """
    mutation orderUpdateShipping($order: ID!, $shippingMethod: ID) {
        orderUpdateShipping(
                order: $order, input: {shippingMethod: $shippingMethod}) {
            errors {
                field
                message
            }
            order {
                id
            }
        }
    }
"""


def test_order_update_shipping(
    staff_api_client,
    permission_manage_orders,
    order_with_lines,
    shipping_method,
    staff_user,
):
    order = order_with_lines
    query = ORDER_UPDATE_SHIPPING_QUERY
    order_id = graphene.Node.to_global_id("Order", order.id)
    method_id = graphene.Node.to_global_id("ShippingMethod", shipping_method.id)
    variables = {"order": order_id, "shippingMethod": method_id}
    response = staff_api_client.post_graphql(
<<<<<<< HEAD
        query, variables, permissions=[permission_manage_orders])
    assert_read_only_mode(response)
=======
        query, variables, permissions=[permission_manage_orders]
    )
    content = get_graphql_content(response)
    data = content["data"]["orderUpdateShipping"]
    assert data["order"]["id"] == order_id

    order.refresh_from_db()
    shipping_price = shipping_method.get_total()
    assert order.shipping_method == shipping_method
    assert order.shipping_price_net == shipping_price.net
    assert order.shipping_price_gross == shipping_price.gross
    assert order.shipping_method_name == shipping_method.name
>>>>>>> e81494c9


def test_order_update_shipping_clear_shipping_method(
    staff_api_client, permission_manage_orders, order, staff_user, shipping_method
):
    order.shipping_method = shipping_method
    order.shipping_price = shipping_method.get_total()
    order.shipping_method_name = "Example shipping"
    order.save()

    query = ORDER_UPDATE_SHIPPING_QUERY
    order_id = graphene.Node.to_global_id("Order", order.id)
    variables = {"order": order_id, "shippingMethod": None}
    response = staff_api_client.post_graphql(
<<<<<<< HEAD
        query, variables, permissions=[permission_manage_orders])
    assert_read_only_mode(response)
=======
        query, variables, permissions=[permission_manage_orders]
    )
    content = get_graphql_content(response)
    data = content["data"]["orderUpdateShipping"]
    assert data["order"]["id"] == order_id

    order.refresh_from_db()
    assert order.shipping_method is None
    assert order.shipping_price == ZERO_TAXED_MONEY
    assert order.shipping_method_name is None
>>>>>>> e81494c9


def test_order_update_shipping_shipping_required(
    staff_api_client, permission_manage_orders, order_with_lines, staff_user
):
    order = order_with_lines
    query = ORDER_UPDATE_SHIPPING_QUERY
    order_id = graphene.Node.to_global_id("Order", order.id)
    variables = {"order": order_id, "shippingMethod": None}
    response = staff_api_client.post_graphql(
<<<<<<< HEAD
        query, variables, permissions=[permission_manage_orders])
    assert_read_only_mode(response)
=======
        query, variables, permissions=[permission_manage_orders]
    )
    content = get_graphql_content(response)
    data = content["data"]["orderUpdateShipping"]
    assert data["errors"][0]["field"] == "shippingMethod"
    assert data["errors"][0]["message"] == (
        "Shipping method is required for this order."
    )
>>>>>>> e81494c9


def test_order_update_shipping_no_shipping_address(
    staff_api_client,
    permission_manage_orders,
    order_with_lines,
    shipping_method,
    staff_user,
):
    order = order_with_lines
    order.shipping_address = None
    order.save()
    query = ORDER_UPDATE_SHIPPING_QUERY
    order_id = graphene.Node.to_global_id("Order", order.id)
    method_id = graphene.Node.to_global_id("ShippingMethod", shipping_method.id)
    variables = {"order": order_id, "shippingMethod": method_id}
    response = staff_api_client.post_graphql(
<<<<<<< HEAD
        query, variables, permissions=[permission_manage_orders])
    assert_read_only_mode(response)
=======
        query, variables, permissions=[permission_manage_orders]
    )
    content = get_graphql_content(response)
    data = content["data"]["orderUpdateShipping"]
    assert data["errors"][0]["field"] == "order"
    assert data["errors"][0]["message"] == (
        "Cannot choose a shipping method for an order without" " the shipping address."
    )
>>>>>>> e81494c9


def test_order_update_shipping_incorrect_shipping_method(
    staff_api_client,
    permission_manage_orders,
    order_with_lines,
    shipping_method,
    staff_user,
):
    order = order_with_lines
    zone = shipping_method.shipping_zone
    zone.countries = ["DE"]
    zone.save()
    assert order.shipping_address.country.code not in zone.countries
    query = ORDER_UPDATE_SHIPPING_QUERY
    order_id = graphene.Node.to_global_id("Order", order.id)
    method_id = graphene.Node.to_global_id("ShippingMethod", shipping_method.id)
    variables = {"order": order_id, "shippingMethod": method_id}
    response = staff_api_client.post_graphql(
<<<<<<< HEAD
        query, variables, permissions=[permission_manage_orders])
    assert_read_only_mode(response)
=======
        query, variables, permissions=[permission_manage_orders]
    )
    content = get_graphql_content(response)
    data = content["data"]["orderUpdateShipping"]
    assert data["errors"][0]["field"] == "shippingMethod"
    assert data["errors"][0]["message"] == (
        "Shipping method cannot be used with this order."
    )
>>>>>>> e81494c9


def test_draft_order_clear_shipping_method(
    staff_api_client, draft_order, permission_manage_orders
):
    assert draft_order.shipping_method
    query = ORDER_UPDATE_SHIPPING_QUERY
    order_id = graphene.Node.to_global_id("Order", draft_order.id)
    variables = {"order": order_id, "shippingMethod": None}
    response = staff_api_client.post_graphql(
<<<<<<< HEAD
        query, variables, permissions=[permission_manage_orders])
    assert_read_only_mode(response)
=======
        query, variables, permissions=[permission_manage_orders]
    )
    content = get_graphql_content(response)
    data = content["data"]["orderUpdateShipping"]
    assert data["order"]["id"] == order_id
    draft_order.refresh_from_db()
    assert draft_order.shipping_method is None
    assert draft_order.shipping_price == ZERO_TAXED_MONEY
    assert draft_order.shipping_method_name is None
>>>>>>> e81494c9


def test_orders_total(staff_api_client, permission_manage_orders, order_with_lines):
    query = """
    query Orders($period: ReportingPeriod) {
        ordersTotal(period: $period) {
            gross {
                amount
                currency
            }
            net {
                currency
                amount
            }
        }
    }
    """
    variables = {"period": ReportingPeriod.TODAY.name}
    response = staff_api_client.post_graphql(
        query, variables, permissions=[permission_manage_orders]
    )
    content = get_graphql_content(response)
    assert (
        content["data"]["ordersTotal"]["gross"]["amount"]
        == order_with_lines.total.gross.amount
    )


def test_order_by_token_query(api_client, order):
    query = """
    query OrderByToken($token: String!) {
        orderByToken(token: $token) {
            id
        }
    }
    """
    order_id = graphene.Node.to_global_id("Order", order.id)
    response = api_client.post_graphql(query, {"token": order.token})
    content = get_graphql_content(response)
    assert content["data"]["orderByToken"]["id"] == order_id


MUTATION_CANCEL_ORDERS = """
    mutation CancelManyOrders($ids: [ID]!, $restock: Boolean!) {
        orderBulkCancel(ids: $ids, restock: $restock) {
            count
            errors {
                field
                message
            }
        }
    }
    """


def test_order_bulk_cancel_with_restock(
    staff_api_client, orders, order_with_lines, permission_manage_orders
):
    assert order_with_lines.can_cancel()
    orders.append(order_with_lines)
    expected_count = sum(order.can_cancel() for order in orders)
    variables = {
        "ids": [graphene.Node.to_global_id("Order", order.id) for order in orders],
        "restock": True,
    }
    response = staff_api_client.post_graphql(
        MUTATION_CANCEL_ORDERS, variables, permissions=[permission_manage_orders]
    )
    order_with_lines.refresh_from_db()
    content = get_graphql_content(response)
    data = content["data"]["orderBulkCancel"]
    assert data["count"] == expected_count
    event = order_with_lines.events.all()[1]
    assert event.type == OrderEvents.FULFILLMENT_RESTOCKED_ITEMS
    assert event.user == staff_api_client.user


@pytest.mark.parametrize(
    "orders_filter, count",
    [
        (
            {
                "created": {
                    "gte": str(date.today() - timedelta(days=3)),
                    "lte": str(date.today()),
                }
            },
            1,
        ),
        ({"created": {"gte": str(date.today() - timedelta(days=3))}}, 1),
        ({"created": {"lte": str(date.today())}}, 2),
        ({"created": {"lte": str(date.today() - timedelta(days=3))}}, 1),
        ({"created": {"gte": str(date.today() + timedelta(days=1))}}, 0),
    ],
)
def test_order_query_with_filter_created(
    orders_filter,
    count,
    orders_query_with_filter,
    staff_api_client,
    permission_manage_orders,
):
    Order.objects.create()
    with freeze_time("2012-01-14"):
        Order.objects.create()
    variables = {"filter": orders_filter}
    staff_api_client.user.user_permissions.add(permission_manage_orders)
    response = staff_api_client.post_graphql(orders_query_with_filter, variables)
    content = get_graphql_content(response)
    orders = content["data"]["orders"]["edges"]

    assert len(orders) == count


@pytest.mark.parametrize(
    "orders_filter, count, payment_status",
    [
        ({"paymentStatus": "FULLY_CHARGED"}, 1, ChargeStatus.FULLY_CHARGED),
        ({"paymentStatus": "NOT_CHARGED"}, 2, ChargeStatus.NOT_CHARGED),
        ({"paymentStatus": "PARTIALLY_CHARGED"}, 1, ChargeStatus.PARTIALLY_CHARGED),
        ({"paymentStatus": "PARTIALLY_REFUNDED"}, 1, ChargeStatus.PARTIALLY_REFUNDED),
        ({"paymentStatus": "FULLY_REFUNDED"}, 1, ChargeStatus.FULLY_REFUNDED),
        ({"paymentStatus": "FULLY_CHARGED"}, 0, ChargeStatus.FULLY_REFUNDED),
        ({"paymentStatus": "NOT_CHARGED"}, 1, ChargeStatus.FULLY_REFUNDED),
    ],
)
def test_order_query_with_filter_payment_status(
    orders_filter,
    count,
    payment_status,
    orders_query_with_filter,
    staff_api_client,
    payment_dummy,
    permission_manage_orders,
):
    payment_dummy.charge_status = payment_status
    payment_dummy.save()

    payment_dummy.id = None
    payment_dummy.order = Order.objects.create()
    payment_dummy.charge_status = ChargeStatus.NOT_CHARGED
    payment_dummy.save()

    variables = {"filter": orders_filter}
    staff_api_client.user.user_permissions.add(permission_manage_orders)
    response = staff_api_client.post_graphql(orders_query_with_filter, variables)
    content = get_graphql_content(response)
    orders = content["data"]["orders"]["edges"]

    assert len(orders) == count


@pytest.mark.parametrize(
    "orders_filter, count, status",
    [
        ({"status": "UNFULFILLED"}, 2, OrderStatus.UNFULFILLED),
        ({"status": "PARTIALLY_FULFILLED"}, 1, OrderStatus.PARTIALLY_FULFILLED),
        ({"status": "FULFILLED"}, 1, OrderStatus.FULFILLED),
        ({"status": "CANCELED"}, 1, OrderStatus.CANCELED),
    ],
)
def test_order_query_with_filter_status(
    orders_filter,
    count,
    status,
    orders_query_with_filter,
    staff_api_client,
    payment_dummy,
    permission_manage_orders,
    order,
):
    order.status = status
    order.save()

    Order.objects.create()

    variables = {"filter": orders_filter}
    staff_api_client.user.user_permissions.add(permission_manage_orders)
    response = staff_api_client.post_graphql(orders_query_with_filter, variables)
    content = get_graphql_content(response)
    orders = content["data"]["orders"]["edges"]
    order_id = graphene.Node.to_global_id("Order", order.pk)

    orders_ids_from_response = [o["node"]["id"] for o in orders]
    assert len(orders) == count
    assert order_id in orders_ids_from_response


@pytest.mark.parametrize(
    "orders_filter, user_field, user_value",
    [
        ({"customer": "admin"}, "email", "admin@example.com"),
        ({"customer": "John"}, "first_name", "johnny"),
        ({"customer": "Snow"}, "last_name", "snow"),
    ],
)
def test_order_query_with_filter_customer_fields(
    orders_filter,
    user_field,
    user_value,
    orders_query_with_filter,
    staff_api_client,
    permission_manage_orders,
    customer_user,
):
    setattr(customer_user, user_field, user_value)
    customer_user.save()
    customer_user.refresh_from_db()

    order = Order(user=customer_user, token=str(uuid.uuid4()))
    Order.objects.bulk_create([order, Order(token=str(uuid.uuid4()))])

    variables = {"filter": orders_filter}
    staff_api_client.user.user_permissions.add(permission_manage_orders)
    response = staff_api_client.post_graphql(orders_query_with_filter, variables)
    content = get_graphql_content(response)
    orders = content["data"]["orders"]["edges"]
    order_id = graphene.Node.to_global_id("Order", order.pk)

    assert len(orders) == 1
    assert orders[0]["node"]["id"] == order_id


@pytest.mark.parametrize(
    "orders_filter, user_field, user_value",
    [
        ({"customer": "admin"}, "email", "admin@example.com"),
        ({"customer": "John"}, "first_name", "johnny"),
        ({"customer": "Snow"}, "last_name", "snow"),
    ],
)
def test_draft_order_query_with_filter_customer_fields(
    orders_filter,
    user_field,
    user_value,
    draft_orders_query_with_filter,
    staff_api_client,
    permission_manage_orders,
    customer_user,
):
    setattr(customer_user, user_field, user_value)
    customer_user.save()
    customer_user.refresh_from_db()

    order = Order(status=OrderStatus.DRAFT, user=customer_user, token=str(uuid.uuid4()))
    Order.objects.bulk_create(
        [order, Order(token=str(uuid.uuid4()), status=OrderStatus.DRAFT)]
    )

    variables = {"filter": orders_filter}
    staff_api_client.user.user_permissions.add(permission_manage_orders)
    response = staff_api_client.post_graphql(draft_orders_query_with_filter, variables)
    content = get_graphql_content(response)
    orders = content["data"]["draftOrders"]["edges"]
    order_id = graphene.Node.to_global_id("Order", order.pk)

    assert len(orders) == 1
    assert orders[0]["node"]["id"] == order_id


@pytest.mark.parametrize(
    "orders_filter, count",
    [
        (
            {
                "created": {
                    "gte": str(date.today() - timedelta(days=3)),
                    "lte": str(date.today()),
                }
            },
            1,
        ),
        ({"created": {"gte": str(date.today() - timedelta(days=3))}}, 1),
        ({"created": {"lte": str(date.today())}}, 2),
        ({"created": {"lte": str(date.today() - timedelta(days=3))}}, 1),
        ({"created": {"gte": str(date.today() + timedelta(days=1))}}, 0),
    ],
)
def test_order_query_with_filter_created_(
    orders_filter,
    count,
    draft_orders_query_with_filter,
    staff_api_client,
    permission_manage_orders,
):
    Order.objects.create(status=OrderStatus.DRAFT)
    with freeze_time("2012-01-14"):
        Order.objects.create(status=OrderStatus.DRAFT)
    variables = {"filter": orders_filter}
    staff_api_client.user.user_permissions.add(permission_manage_orders)
    response = staff_api_client.post_graphql(draft_orders_query_with_filter, variables)
    content = get_graphql_content(response)
    orders = content["data"]["draftOrders"]["edges"]

    assert len(orders) == count<|MERGE_RESOLUTION|>--- conflicted
+++ resolved
@@ -8,17 +8,6 @@
 from freezegun import freeze_time
 
 from saleor.graphql.core.enums import ReportingPeriod
-<<<<<<< HEAD
-from saleor.graphql.order.enums import OrderEventsEmailsEnum
-from saleor.graphql.order.mutations.orders import (
-    clean_order_cancel, clean_order_capture, clean_refund_payment,
-    clean_void_payment)
-from saleor.graphql.order.utils import can_finalize_draft_order
-from saleor.graphql.payment.enums import PaymentChargeStatusEnum
-from saleor.order import OrderEvents, OrderEventsEmails, OrderStatus
-from saleor.order.models import Order
-from saleor.payment import CustomPaymentChoices
-=======
 from saleor.graphql.order.mutations.orders import (
     clean_order_cancel,
     clean_order_capture,
@@ -36,7 +25,6 @@
 )
 from saleor.order.models import Order, OrderEvent
 from saleor.payment import ChargeStatus, CustomPaymentChoices, PaymentError
->>>>>>> e81494c9
 from saleor.payment.models import Payment
 from saleor.shipping.models import ShippingMethod
 
@@ -501,34 +489,8 @@
         "voucher": voucher_id,
     }
     response = staff_api_client.post_graphql(
-<<<<<<< HEAD
-        query, variables, permissions=[permission_manage_orders])
-    assert_read_only_mode(response)
-=======
-        query, variables, permissions=[permission_manage_orders]
-    )
-    content = get_graphql_content(response)
-    assert not content["data"]["draftOrderCreate"]["errors"]
-    data = content["data"]["draftOrderCreate"]["order"]
-    assert data["status"] == OrderStatus.DRAFT.upper()
-    assert data["voucher"]["code"] == voucher.code
-
-    order = Order.objects.first()
-    assert order.user == customer_user
-    # billing address should be copied
-    assert order.billing_address.pk != customer_user.default_billing_address.pk
-    assert (
-        order.billing_address.as_data()
-        == customer_user.default_billing_address.as_data()
-    )
-    assert order.shipping_method == shipping_method
-    assert order.shipping_address.first_name == graphql_address_data["firstName"]
-
-    # Ensure the correct event was created
-    created_draft_event = OrderEvent.objects.get(type=OrderEvents.DRAFT_CREATED)
-    assert created_draft_event.user == staff_user
-    assert created_draft_event.parameters == {}
->>>>>>> e81494c9
+        query, variables, permissions=[permission_manage_orders])
+    assert_read_only_mode(response)
 
 
 def test_draft_order_update(
@@ -552,15 +514,9 @@
     order_id = graphene.Node.to_global_id("Order", order.id)
     variables = {"id": order_id, "email": email}
     response = staff_api_client.post_graphql(
-<<<<<<< HEAD
-        query, variables, permissions=[permission_manage_orders])
-    assert_read_only_mode(response)
-=======
         query, variables, permissions=[permission_manage_orders]
     )
-    content = get_graphql_content(response)
-    data = content["data"]["draftOrderUpdate"]["order"]
-    assert data["userEmail"] == email
+    assert_read_only_mode(response)
 
 
 def test_draft_order_update_doing_nothing_generates_no_events(
@@ -582,11 +538,7 @@
     response = staff_api_client.post_graphql(
         query, {"id": order_id}, permissions=[permission_manage_orders]
     )
-    get_graphql_content(response)
-
-    # Ensure not event was created
-    assert not OrderEvent.objects.exists()
->>>>>>> e81494c9
+    assert_read_only_mode(response)
 
 
 def test_draft_order_delete(
@@ -602,21 +554,11 @@
             }
         }
         """
-<<<<<<< HEAD
     order_id = graphene.Node.to_global_id('Order', order.id)
     variables = {'id': order_id}
     response = staff_api_client.post_graphql(
         query, variables, permissions=[permission_manage_orders])
     assert_read_only_mode(response)
-=======
-    order_id = graphene.Node.to_global_id("Order", order.id)
-    variables = {"id": order_id}
-    staff_api_client.post_graphql(
-        query, variables, permissions=[permission_manage_orders]
-    )
-    with pytest.raises(order._meta.model.DoesNotExist):
-        order.refresh_from_db()
->>>>>>> e81494c9
 
 
 ORDER_CAN_FINALIZE_QUERY = """
@@ -714,26 +656,8 @@
     order_id = graphene.Node.to_global_id("Order", order.id)
     variables = {"id": order_id}
     response = staff_api_client.post_graphql(
-<<<<<<< HEAD
-        query, variables, permissions=[permission_manage_orders])
-    assert_read_only_mode(response)
-=======
-        query, variables, permissions=[permission_manage_orders]
-    )
-    content = get_graphql_content(response)
-    data = content["data"]["draftOrderComplete"]["order"]
-    order.refresh_from_db()
-    assert data["status"] == order.status.upper()
-    draft_placed_event, missing_stock_event = OrderEvent.objects.all()
-
-    assert missing_stock_event.user == staff_user
-    assert missing_stock_event.type == OrderEvents.OVERSOLD_ITEMS
-    assert missing_stock_event.parameters == {"oversold_items": [str(line_2)]}
-
-    assert draft_placed_event.user == staff_user
-    assert draft_placed_event.type == OrderEvents.PLACED_FROM_DRAFT
-    assert draft_placed_event.parameters == {}
->>>>>>> e81494c9
+        query, variables, permissions=[permission_manage_orders])
+    assert_read_only_mode(response)
 
 
 def test_draft_order_complete_existing_user_email_updates_user_field(
@@ -755,17 +679,8 @@
     order_id = graphene.Node.to_global_id("Order", order.id)
     variables = {"id": order_id}
     response = staff_api_client.post_graphql(
-<<<<<<< HEAD
-        query, variables, permissions=[permission_manage_orders])
-    assert_read_only_mode(response)
-=======
-        query, variables, permissions=[permission_manage_orders]
-    )
-    content = get_graphql_content(response)
-    assert "errors" not in content
-    order.refresh_from_db()
-    assert order.user == customer_user
->>>>>>> e81494c9
+        query, variables, permissions=[permission_manage_orders])
+    assert_read_only_mode(response)
 
 
 def test_draft_order_complete_anonymous_user_email_sets_user_field_null(
@@ -787,17 +702,8 @@
     order_id = graphene.Node.to_global_id("Order", order.id)
     variables = {"id": order_id}
     response = staff_api_client.post_graphql(
-<<<<<<< HEAD
-        query, variables, permissions=[permission_manage_orders])
-    assert_read_only_mode(response)
-=======
-        query, variables, permissions=[permission_manage_orders]
-    )
-    content = get_graphql_content(response)
-    assert "errors" not in content
-    order.refresh_from_db()
-    assert order.user is None
->>>>>>> e81494c9
+        query, variables, permissions=[permission_manage_orders])
+    assert_read_only_mode(response)
 
 
 def test_draft_order_complete_anonymous_user_no_email(
@@ -823,16 +729,8 @@
     order_id = graphene.Node.to_global_id("Order", order.id)
     variables = {"id": order_id}
     response = staff_api_client.post_graphql(
-<<<<<<< HEAD
-        query, variables, permissions=[permission_manage_orders])
-    assert_read_only_mode(response)
-=======
-        query, variables, permissions=[permission_manage_orders]
-    )
-    content = get_graphql_content(response)
-    data = content["data"]["draftOrderComplete"]["order"]
-    assert data["status"] == OrderStatus.UNFULFILLED.upper()
->>>>>>> e81494c9
+        query, variables, permissions=[permission_manage_orders])
+    assert_read_only_mode(response)
 
 
 DRAFT_ORDER_LINES_CREATE_MUTATION = """
@@ -877,22 +775,7 @@
     # assign permissions
     staff_api_client.user.user_permissions.add(permission_manage_orders)
     response = staff_api_client.post_graphql(query, variables)
-<<<<<<< HEAD
-    assert_read_only_mode(response)
-=======
-    content = get_graphql_content(response)
-    data = content["data"]["draftOrderLinesCreate"]
-    assert data["orderLines"][0]["productSku"] == variant.sku
-    assert data["orderLines"][0]["quantity"] == old_quantity + quantity
-
-    # mutation should fail when quantity is lower than 1
-    variables = {"orderId": order_id, "variantId": variant_id, "quantity": 0}
-    response = staff_api_client.post_graphql(query, variables)
-    content = get_graphql_content(response)
-    data = content["data"]["draftOrderLinesCreate"]
-    assert data["errors"]
-    assert data["errors"][0]["field"] == "quantity"
->>>>>>> e81494c9
+    assert_read_only_mode(response)
 
 
 def test_require_draft_order_when_creating_lines(
@@ -909,12 +792,7 @@
         query, variables, permissions=[permission_manage_orders]
     )
     content = get_graphql_content(response)
-<<<<<<< HEAD
-    assert_read_only_mode(response)
-=======
-    data = content["data"]["draftOrderLinesCreate"]
-    assert data["errors"]
->>>>>>> e81494c9
+    assert_read_only_mode(response)
 
 
 DRAFT_ORDER_LINE_UPDATE_MUTATION = """
@@ -960,28 +838,7 @@
     # assign permissions
     staff_api_client.user.user_permissions.add(permission_manage_orders)
     response = staff_api_client.post_graphql(query, variables)
-<<<<<<< HEAD
-    assert_read_only_mode(response)
-=======
-    content = get_graphql_content(response)
-    data = content["data"]["draftOrderLineUpdate"]
-    assert data["orderLine"]["quantity"] == new_quantity
-
-    removed_items_event = OrderEvent.objects.last()  # type: OrderEvent
-    assert removed_items_event.type == OrderEvents.DRAFT_REMOVED_PRODUCTS
-    assert removed_items_event.user == staff_user
-    assert removed_items_event.parameters == {
-        "lines": [{"quantity": removed_quantity, "item": str(line)}]
-    }
-
-    # mutation should fail when quantity is lower than 1
-    variables = {"lineId": line_id, "quantity": 0}
-    response = staff_api_client.post_graphql(query, variables)
-    content = get_graphql_content(response)
-    data = content["data"]["draftOrderLineUpdate"]
-    assert data["errors"]
-    assert data["errors"][0]["field"] == "quantity"
->>>>>>> e81494c9
+    assert_read_only_mode(response)
 
 
 def test_require_draft_order_when_updating_lines(
@@ -993,16 +850,8 @@
     line_id = graphene.Node.to_global_id("OrderLine", line.id)
     variables = {"lineId": line_id, "quantity": 1}
     response = staff_api_client.post_graphql(
-<<<<<<< HEAD
-        query, variables, permissions=[permission_manage_orders])
-    assert_read_only_mode(response)
-=======
-        query, variables, permissions=[permission_manage_orders]
-    )
-    content = get_graphql_content(response)
-    data = content["data"]["draftOrderLineUpdate"]
-    assert data["errors"]
->>>>>>> e81494c9
+        query, variables, permissions=[permission_manage_orders])
+    assert_read_only_mode(response)
 
 
 DRAFT_ORDER_LINE_DELETE_MUTATION = """
@@ -1033,17 +882,8 @@
     variables = {"id": line_id}
 
     response = staff_api_client.post_graphql(
-<<<<<<< HEAD
-        query, variables, permissions=[permission_manage_orders])
-    assert_read_only_mode(response)
-=======
-        query, variables, permissions=[permission_manage_orders]
-    )
-    content = get_graphql_content(response)
-    data = content["data"]["draftOrderLineDelete"]
-    assert data["orderLine"]["id"] == line_id
-    assert line not in order.lines.all()
->>>>>>> e81494c9
+        query, variables, permissions=[permission_manage_orders])
+    assert_read_only_mode(response)
 
 
 def test_require_draft_order_when_removing_lines(
@@ -1055,16 +895,8 @@
     line_id = graphene.Node.to_global_id("OrderLine", line.id)
     variables = {"id": line_id}
     response = staff_api_client.post_graphql(
-<<<<<<< HEAD
-        query, variables, permissions=[permission_manage_orders])
-    assert_read_only_mode(response)
-=======
-        query, variables, permissions=[permission_manage_orders]
-    )
-    content = get_graphql_content(response)
-    data = content["data"]["draftOrderLineDelete"]
-    assert data["errors"]
->>>>>>> e81494c9
+        query, variables, permissions=[permission_manage_orders])
+    assert_read_only_mode(response)
 
 
 def test_order_update(
@@ -1098,25 +930,8 @@
     order_id = graphene.Node.to_global_id("Order", order.id)
     variables = {"id": order_id, "email": email, "address": graphql_address_data}
     response = staff_api_client.post_graphql(
-<<<<<<< HEAD
-        query, variables, permissions=[permission_manage_orders])
-    assert_read_only_mode(response)
-=======
-        query, variables, permissions=[permission_manage_orders]
-    )
-    content = get_graphql_content(response)
-    assert not content["data"]["orderUpdate"]["errors"]
-    data = content["data"]["orderUpdate"]["order"]
-    assert data["userEmail"] == email
-
-    order.refresh_from_db()
-    order.shipping_address.refresh_from_db()
-    order.billing_address.refresh_from_db()
-    assert order.shipping_address.first_name == graphql_address_data["firstName"]
-    assert order.billing_address.last_name == graphql_address_data["lastName"]
-    assert order.user_email == email
-    assert order.user is None
->>>>>>> e81494c9
+        query, variables, permissions=[permission_manage_orders])
+    assert_read_only_mode(response)
 
 
 def test_order_update_anonymous_user_no_user_email(
@@ -1151,16 +966,7 @@
         query, variables, permissions=[permission_manage_orders]
     )
     content = get_graphql_content(response)
-<<<<<<< HEAD
-    assert_read_only_mode(response)
-=======
-    order.shipping_address.refresh_from_db()
-    order.billing_address.refresh_from_db()
-    assert order.shipping_address.first_name != first_name
-    assert order.billing_address.last_name != last_name
-    data = content["data"]["orderUpdate"]["order"]
-    assert data["status"] == OrderStatus.DRAFT.upper()
->>>>>>> e81494c9
+    assert_read_only_mode(response)
 
 
 def test_order_update_user_email_existing_user(
@@ -1194,25 +1000,8 @@
     order_id = graphene.Node.to_global_id("Order", order.id)
     variables = {"id": order_id, "address": graphql_address_data, "email": email}
     response = staff_api_client.post_graphql(
-<<<<<<< HEAD
-        query, variables, permissions=[permission_manage_orders])
-    assert_read_only_mode(response)
-=======
-        query, variables, permissions=[permission_manage_orders]
-    )
-    content = get_graphql_content(response)
-    assert not content["data"]["orderUpdate"]["errors"]
-    data = content["data"]["orderUpdate"]["order"]
-    assert data["userEmail"] == email
-
-    order.refresh_from_db()
-    order.shipping_address.refresh_from_db()
-    order.billing_address.refresh_from_db()
-    assert order.shipping_address.first_name == graphql_address_data["firstName"]
-    assert order.billing_address.last_name == graphql_address_data["lastName"]
-    assert order.user_email == email
-    assert order.user == customer_user
->>>>>>> e81494c9
+        query, variables, permissions=[permission_manage_orders])
+    assert_read_only_mode(response)
 
 
 def test_order_add_note(
@@ -1243,24 +1032,8 @@
     message = "nuclear note"
     variables = {"id": order_id, "message": message}
     response = staff_api_client.post_graphql(
-<<<<<<< HEAD
-        query, variables, permissions=[permission_manage_orders])
-    assert_read_only_mode(response)
-=======
-        query, variables, permissions=[permission_manage_orders]
-    )
-    content = get_graphql_content(response)
-    data = content["data"]["orderAddNote"]
-
-    assert data["order"]["id"] == order_id
-    assert data["event"]["user"]["email"] == staff_user.email
-    assert data["event"]["message"] == message
-
-    event = order.events.get()
-    assert event.type == OrderEvents.NOTE_ADDED
-    assert event.user == staff_user
-    assert event.parameters == {"message": message}
->>>>>>> e81494c9
+        query, variables, permissions=[permission_manage_orders])
+    assert_read_only_mode(response)
 
 
 CANCEL_ORDER_QUERY = """
@@ -1284,20 +1057,8 @@
     quantity = order.get_total_quantity()
     variables = {"id": order_id, "restock": restock}
     response = staff_api_client.post_graphql(
-<<<<<<< HEAD
-        query, variables, permissions=[permission_manage_orders])
-    assert_read_only_mode(response)
-=======
-        query, variables, permissions=[permission_manage_orders]
-    )
-    content = get_graphql_content(response)
-    data = content["data"]["orderCancel"]["order"]
-    order.refresh_from_db()
-    order_event = order.events.last()
-    assert order_event.parameters["quantity"] == quantity
-    assert order_event.type == OrderEvents.FULFILLMENT_RESTOCKED_ITEMS
-    assert data["status"] == order.status.upper()
->>>>>>> e81494c9
+        query, variables, permissions=[permission_manage_orders])
+    assert_read_only_mode(response)
 
 
 def test_order_cancel(staff_api_client, permission_manage_orders, order_with_lines):
@@ -1307,19 +1068,8 @@
     restock = False
     variables = {"id": order_id, "restock": restock}
     response = staff_api_client.post_graphql(
-<<<<<<< HEAD
-        query, variables, permissions=[permission_manage_orders])
-    assert_read_only_mode(response)
-=======
-        query, variables, permissions=[permission_manage_orders]
-    )
-    content = get_graphql_content(response)
-    data = content["data"]["orderCancel"]["order"]
-    order.refresh_from_db()
-    order_event = order.events.last()
-    assert order_event.type == OrderEvents.CANCELED
-    assert data["status"] == order.status.upper()
->>>>>>> e81494c9
+        query, variables, permissions=[permission_manage_orders])
+    assert_read_only_mode(response)
 
 
 def test_order_capture(
@@ -1344,39 +1094,8 @@
     amount = float(payment_txn_preauth.total)
     variables = {"id": order_id, "amount": amount}
     response = staff_api_client.post_graphql(
-<<<<<<< HEAD
-        query, variables, permissions=[permission_manage_orders])
-    assert_read_only_mode(response)
-=======
-        query, variables, permissions=[permission_manage_orders]
-    )
-    content = get_graphql_content(response)
-    data = content["data"]["orderCapture"]["order"]
-    order.refresh_from_db()
-    assert data["paymentStatus"] == PaymentChargeStatusEnum.FULLY_CHARGED.name
-    payment_status_display = dict(ChargeStatus.CHOICES).get(ChargeStatus.FULLY_CHARGED)
-    assert data["paymentStatusDisplay"] == payment_status_display
-    assert data["isPaid"]
-    assert data["totalCaptured"]["amount"] == float(amount)
-
-    event_order_paid = order.events.first()
-    assert event_order_paid.type == OrderEvents.ORDER_FULLY_PAID
-    assert event_order_paid.user is None
-
-    event_email_sent, event_captured = list(order.events.all())[-2:]
-    assert event_email_sent.user is None
-    assert event_email_sent.parameters == {
-        "email": order.user_email,
-        "email_type": OrderEventsEmails.PAYMENT,
-    }
-    assert event_captured.type == OrderEvents.PAYMENT_CAPTURED
-    assert event_captured.user == staff_user
-    assert event_captured.parameters == {
-        "amount": str(amount),
-        "payment_gateway": "dummy",
-        "payment_id": "",
-    }
->>>>>>> e81494c9
+        query, variables, permissions=[permission_manage_orders])
+    assert_read_only_mode(response)
 
 
 def test_paid_order_mark_as_paid(
@@ -1399,18 +1118,8 @@
     order_id = graphene.Node.to_global_id("Order", order.id)
     variables = {"id": order_id}
     response = staff_api_client.post_graphql(
-<<<<<<< HEAD
-        query, variables, permissions=[permission_manage_orders])
-    assert_read_only_mode(response)
-=======
-        query, variables, permissions=[permission_manage_orders]
-    )
-    content = get_graphql_content(response)
-    errors = content["data"]["orderMarkAsPaid"]["errors"]
-    msg = "Orders with payments can not be manually marked as paid."
-    assert errors[0]["message"] == msg
-    assert errors[0]["field"] == "payment"
->>>>>>> e81494c9
+        query, variables, permissions=[permission_manage_orders])
+    assert_read_only_mode(response)
 
 
 def test_order_mark_as_paid(
@@ -1434,21 +1143,8 @@
     order_id = graphene.Node.to_global_id("Order", order.id)
     variables = {"id": order_id}
     response = staff_api_client.post_graphql(
-<<<<<<< HEAD
-        query, variables, permissions=[permission_manage_orders])
-    assert_read_only_mode(response)
-=======
-        query, variables, permissions=[permission_manage_orders]
-    )
-    content = get_graphql_content(response)
-    data = content["data"]["orderMarkAsPaid"]["order"]
-    order.refresh_from_db()
-    assert data["isPaid"] is True is order.is_fully_paid()
-
-    event_order_paid = order.events.first()
-    assert event_order_paid.type == OrderEvents.ORDER_MARKED_AS_PAID
-    assert event_order_paid.user == staff_user
->>>>>>> e81494c9
+        query, variables, permissions=[permission_manage_orders])
+    assert_read_only_mode(response)
 
 
 ORDER_VOID = """
@@ -1474,21 +1170,8 @@
     order_id = graphene.Node.to_global_id("Order", order.id)
     variables = {"id": order_id}
     response = staff_api_client.post_graphql(
-<<<<<<< HEAD
-        query, variables, permissions=[permission_manage_orders])
-    assert_read_only_mode(response)
-=======
-        ORDER_VOID, variables, permissions=[permission_manage_orders]
-    )
-    content = get_graphql_content(response)
-    data = content["data"]["orderVoid"]["order"]
-    assert data["paymentStatus"] == PaymentChargeStatusEnum.NOT_CHARGED.name
-    payment_status_display = dict(ChargeStatus.CHOICES).get(ChargeStatus.NOT_CHARGED)
-    assert data["paymentStatusDisplay"] == payment_status_display
-    event_payment_voided = order.events.last()
-    assert event_payment_voided.type == OrderEvents.PAYMENT_VOIDED
-    assert event_payment_voided.user == staff_user
->>>>>>> e81494c9
+        query, variables, permissions=[permission_manage_orders])
+    assert_read_only_mode(response)
 
 
 def test_order_void_payment_error(
@@ -1529,25 +1212,8 @@
     amount = float(payment_txn_captured.total)
     variables = {"id": order_id, "amount": amount}
     response = staff_api_client.post_graphql(
-<<<<<<< HEAD
-        query, variables, permissions=[permission_manage_orders])
-    assert_read_only_mode(response)
-=======
-        query, variables, permissions=[permission_manage_orders]
-    )
-    content = get_graphql_content(response)
-    data = content["data"]["orderRefund"]["order"]
-    order.refresh_from_db()
-    assert data["status"] == order.status.upper()
-    assert data["paymentStatus"] == PaymentChargeStatusEnum.FULLY_REFUNDED.name
-    payment_status_display = dict(ChargeStatus.CHOICES).get(ChargeStatus.FULLY_REFUNDED)
-    assert data["paymentStatusDisplay"] == payment_status_display
-    assert data["isPaid"] is False
-
-    order_event = order.events.last()
-    assert order_event.parameters["amount"] == str(amount)
-    assert order_event.type == OrderEvents.PAYMENT_REFUNDED
->>>>>>> e81494c9
+        query, variables, permissions=[permission_manage_orders])
+    assert_read_only_mode(response)
 
 
 @pytest.mark.parametrize(
@@ -1580,13 +1246,7 @@
     response = staff_api_client.post_graphql(
         query, variables, permissions=[permission_manage_orders]
     )
-    errors = get_graphql_content(response)["data"][mutation_name].get("errors")
-
-    message = "There's no payment associated with the order."
-
-    assert errors, "expected an error"
-    assert errors == [{"field": "payment", "message": message}]
-    assert not OrderEvent.objects.exists()
+    assert_read_only_mode(response)
 
 
 def test_try_payment_action_generates_event(order, staff_user, payment_dummy):
@@ -1670,23 +1330,8 @@
     method_id = graphene.Node.to_global_id("ShippingMethod", shipping_method.id)
     variables = {"order": order_id, "shippingMethod": method_id}
     response = staff_api_client.post_graphql(
-<<<<<<< HEAD
-        query, variables, permissions=[permission_manage_orders])
-    assert_read_only_mode(response)
-=======
-        query, variables, permissions=[permission_manage_orders]
-    )
-    content = get_graphql_content(response)
-    data = content["data"]["orderUpdateShipping"]
-    assert data["order"]["id"] == order_id
-
-    order.refresh_from_db()
-    shipping_price = shipping_method.get_total()
-    assert order.shipping_method == shipping_method
-    assert order.shipping_price_net == shipping_price.net
-    assert order.shipping_price_gross == shipping_price.gross
-    assert order.shipping_method_name == shipping_method.name
->>>>>>> e81494c9
+        query, variables, permissions=[permission_manage_orders])
+    assert_read_only_mode(response)
 
 
 def test_order_update_shipping_clear_shipping_method(
@@ -1701,21 +1346,8 @@
     order_id = graphene.Node.to_global_id("Order", order.id)
     variables = {"order": order_id, "shippingMethod": None}
     response = staff_api_client.post_graphql(
-<<<<<<< HEAD
-        query, variables, permissions=[permission_manage_orders])
-    assert_read_only_mode(response)
-=======
-        query, variables, permissions=[permission_manage_orders]
-    )
-    content = get_graphql_content(response)
-    data = content["data"]["orderUpdateShipping"]
-    assert data["order"]["id"] == order_id
-
-    order.refresh_from_db()
-    assert order.shipping_method is None
-    assert order.shipping_price == ZERO_TAXED_MONEY
-    assert order.shipping_method_name is None
->>>>>>> e81494c9
+        query, variables, permissions=[permission_manage_orders])
+    assert_read_only_mode(response)
 
 
 def test_order_update_shipping_shipping_required(
@@ -1726,19 +1358,8 @@
     order_id = graphene.Node.to_global_id("Order", order.id)
     variables = {"order": order_id, "shippingMethod": None}
     response = staff_api_client.post_graphql(
-<<<<<<< HEAD
-        query, variables, permissions=[permission_manage_orders])
-    assert_read_only_mode(response)
-=======
-        query, variables, permissions=[permission_manage_orders]
-    )
-    content = get_graphql_content(response)
-    data = content["data"]["orderUpdateShipping"]
-    assert data["errors"][0]["field"] == "shippingMethod"
-    assert data["errors"][0]["message"] == (
-        "Shipping method is required for this order."
-    )
->>>>>>> e81494c9
+        query, variables, permissions=[permission_manage_orders])
+    assert_read_only_mode(response)
 
 
 def test_order_update_shipping_no_shipping_address(
@@ -1756,19 +1377,8 @@
     method_id = graphene.Node.to_global_id("ShippingMethod", shipping_method.id)
     variables = {"order": order_id, "shippingMethod": method_id}
     response = staff_api_client.post_graphql(
-<<<<<<< HEAD
-        query, variables, permissions=[permission_manage_orders])
-    assert_read_only_mode(response)
-=======
-        query, variables, permissions=[permission_manage_orders]
-    )
-    content = get_graphql_content(response)
-    data = content["data"]["orderUpdateShipping"]
-    assert data["errors"][0]["field"] == "order"
-    assert data["errors"][0]["message"] == (
-        "Cannot choose a shipping method for an order without" " the shipping address."
-    )
->>>>>>> e81494c9
+        query, variables, permissions=[permission_manage_orders])
+    assert_read_only_mode(response)
 
 
 def test_order_update_shipping_incorrect_shipping_method(
@@ -1788,19 +1398,8 @@
     method_id = graphene.Node.to_global_id("ShippingMethod", shipping_method.id)
     variables = {"order": order_id, "shippingMethod": method_id}
     response = staff_api_client.post_graphql(
-<<<<<<< HEAD
-        query, variables, permissions=[permission_manage_orders])
-    assert_read_only_mode(response)
-=======
-        query, variables, permissions=[permission_manage_orders]
-    )
-    content = get_graphql_content(response)
-    data = content["data"]["orderUpdateShipping"]
-    assert data["errors"][0]["field"] == "shippingMethod"
-    assert data["errors"][0]["message"] == (
-        "Shipping method cannot be used with this order."
-    )
->>>>>>> e81494c9
+        query, variables, permissions=[permission_manage_orders])
+    assert_read_only_mode(response)
 
 
 def test_draft_order_clear_shipping_method(
@@ -1811,20 +1410,8 @@
     order_id = graphene.Node.to_global_id("Order", draft_order.id)
     variables = {"order": order_id, "shippingMethod": None}
     response = staff_api_client.post_graphql(
-<<<<<<< HEAD
-        query, variables, permissions=[permission_manage_orders])
-    assert_read_only_mode(response)
-=======
-        query, variables, permissions=[permission_manage_orders]
-    )
-    content = get_graphql_content(response)
-    data = content["data"]["orderUpdateShipping"]
-    assert data["order"]["id"] == order_id
-    draft_order.refresh_from_db()
-    assert draft_order.shipping_method is None
-    assert draft_order.shipping_price == ZERO_TAXED_MONEY
-    assert draft_order.shipping_method_name is None
->>>>>>> e81494c9
+        query, variables, permissions=[permission_manage_orders])
+    assert_read_only_mode(response)
 
 
 def test_orders_total(staff_api_client, permission_manage_orders, order_with_lines):
